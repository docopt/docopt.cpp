//
//  docopt.cpp
//  docopt
//
//  Created by Jared Grubb on 2013-11-03.
//  Copyright (c) 2013 Jared Grubb. All rights reserved.
//

#include "docopt.h"
#include "docopt_util.h"
#include "docopt_private.h"

#include "docopt_value.h"

#include <vector>
#include <unordered_set>
#include <unordered_map>
#include <map>
#include <string>
#include <regex>
#include <iostream>
#include <cassert>

using namespace docopt;

DocoptExitHelp::DocoptExitHelp()
: std::runtime_error("Docopt --help argument encountered")
{}

DocoptExitVersion::DocoptExitVersion()
: std::runtime_error("Docopt --version argument encountered")
{}

const char* value::kindAsString(Kind kind)
{
	switch (kind) {
		case Kind::Empty: return "empty";
		case Kind::Bool: return "bool";
		case Kind::Long: return "long";
		case Kind::String: return "string";
		case Kind::StringList: return "string-list";
	}
	return "unknown";
}

void value::throwIfNotKind(Kind expected) const
{
	if (kind == expected)
		return;

	std::string error = "Illegal cast to ";
	error += kindAsString(expected);
	error += "; type is actually ";
	error += kindAsString(kind);
	throw std::runtime_error(std::move(error));
}

std::ostream& docopt::operator<<(std::ostream& os, value const& val)
{
	if (val.isBool()) {
		bool b = val.asBool();
		os << (b ? "true" : "false");
	} else if (val.isLong()) {
		long v = val.asLong();
		os << v;
	} else if (val.isString()) {
		std::string const& str = val.asString();
		os << '"' << str << '"';
	} else if (val.isStringList()) {
		auto const& list = val.asStringList();
		os << "[";
		bool first = true;
		for(auto const& el : list) {
			if (first) {
				first = false;
			} else {
				os << ", ";
			}
			os << '"' << el << '"';
		}
		os << "]";
	} else {
		os << "null";
	}
	return os;
}

#pragma mark -
#pragma mark Pattern types

std::vector<LeafPattern*> Pattern::leaves() {
	std::vector<LeafPattern*> ret;
	collect_leaves(ret);
	return ret;
}

bool Required::match(PatternList& left, std::vector<std::shared_ptr<LeafPattern>>& collected) const
{
	auto l = left;
	auto c = collected;

	for(auto const& pattern : fChildren) {
		bool ret = pattern->match(l, c);
		if (!ret) {
			// leave (left, collected) untouched
			return false;
		}
	}

	left = std::move(l);
	collected = std::move(c);
	return true;
}

bool LeafPattern::match(PatternList& left, std::vector<std::shared_ptr<LeafPattern>>& collected) const
{
	auto match = single_match(left);
	if (!match.second) {
		return false;
	}
<<<<<<< HEAD
	
	left.erase(left.begin()+static_cast<ssize_t>(match.first));
	
=======

	left.erase(left.begin()+match.first);

>>>>>>> 80f78e34
	auto same_name = std::find_if(collected.begin(), collected.end(), [&](std::shared_ptr<LeafPattern> const& p) {
		return p->name()==name();
	});
	if (getValue().isLong()) {
		long val = 1;
		if (same_name == collected.end()) {
			collected.push_back(match.second);
			match.second->setValue(value{val});
		} else if ((**same_name).getValue().isLong()) {
			val += (**same_name).getValue().asLong();
			(**same_name).setValue(value{val});
		} else {
			(**same_name).setValue(value{val});
		}
	} else if (getValue().isStringList()) {
		std::vector<std::string> val;
		if (match.second->getValue().isString()) {
			val.push_back(match.second->getValue().asString());
		} else if (match.second->getValue().isStringList()) {
			val = match.second->getValue().asStringList();
		} else {
			/// cant be!?
		}

		if (same_name == collected.end()) {
			collected.push_back(match.second);
			match.second->setValue(value{val});
		} else if ((**same_name).getValue().isStringList()) {
			std::vector<std::string> const& list = (**same_name).getValue().asStringList();
			val.insert(val.begin(), list.begin(), list.end());
			(**same_name).setValue(value{val});
		} else {
			(**same_name).setValue(value{val});
		}
	} else {
		collected.push_back(match.second);
	}
	return true;
}

Option Option::parse(std::string const& option_description)
{
	std::string shortOption, longOption;
	int argcount = 0;
	value val { false };

	auto double_space = option_description.find("  ");
	auto options_end = option_description.end();
	if (double_space != std::string::npos) {
		options_end = option_description.begin() + static_cast<ssize_t>(double_space);
	}

	static const std::regex pattern {"(-{1,2})?(.*?)([,= ]|$)"};
	for(std::sregex_iterator i {option_description.begin(), options_end, pattern, std::regex_constants::match_not_null},
	       e{};
	    i != e;
	    ++i)
	{
		std::smatch const& match = *i;
		if (match[1].matched) { // [1] is optional.
			if (match[1].length()==1) {
					shortOption = "-" + match[2].str();
			} else {
					longOption =  "--" + match[2].str();
			}
		} else if (match[2].length() > 0) { // [2] always matches.
			std::string m = match[2];
			argcount = 1;
		} else {
			// delimeter
		}

		if (match[3].length() == 0) { // [3] always matches.
			// Hit end of string. For some reason 'match_not_null' will let us match empty
			// at the end, and then we'll spin in an infinite loop. So, if we hit an empty
			// match, we know we must be at the end.
			break;
		}
	}

	if (argcount) {
		std::smatch match;
		if (std::regex_search(options_end, option_description.end(),
				      match,
				      std::regex{"\\[default: (.*)\\]", std::regex::icase}))
		{
			val = match[1].str();
		}
	}

	return {std::move(shortOption),
		std::move(longOption),
		argcount,
		std::move(val)};
}

bool OneOrMore::match(PatternList& left, std::vector<std::shared_ptr<LeafPattern>>& collected) const
{
	assert(fChildren.size() == 1);

	auto l = left;
	auto c = collected;

	bool matched = true;
	size_t times = 0;

	decltype(l) l_;
	bool firstLoop = true;

	while (matched) {
		// could it be that something didn't match but changed l or c?
		matched = fChildren[0]->match(l, c);

		if (matched)
			++times;

		if (firstLoop) {
			firstLoop = false;
		} else if (l == l_) {
			break;
		}

		l_ = l;
	}

	if (times == 0) {
		return false;
	}

	left = std::move(l);
	collected = std::move(c);
	return true;
}

bool Either::match(PatternList& left, std::vector<std::shared_ptr<LeafPattern>>& collected) const
{
	using Outcome = std::pair<PatternList, std::vector<std::shared_ptr<LeafPattern>>>;

	std::vector<Outcome> outcomes;

	for(auto const& pattern : fChildren) {
		// need a copy so we apply the same one for every iteration
		auto l = left;
		auto c = collected;
		bool matched = pattern->match(l, c);
		if (matched) {
			outcomes.emplace_back(std::move(l), std::move(c));
		}
	}

	auto min = std::min_element(outcomes.begin(), outcomes.end(), [](Outcome const& o1, Outcome const& o2) {
		return o1.first.size() < o2.first.size();
	});

	if (min == outcomes.end()) {
		// (left, collected) unchanged
		return false;
	}

	std::tie(left, collected) = std::move(*min);
	return true;
}

std::pair<size_t, std::shared_ptr<LeafPattern>> Argument::single_match(PatternList const& left) const
{
	std::pair<size_t, std::shared_ptr<LeafPattern>> ret {};

	for(size_t i = 0, size = left.size(); i < size; ++i)
	{
		auto arg = dynamic_cast<Argument const*>(left[i].get());
		if (arg) {
			ret.first = i;
			ret.second = std::make_shared<Argument>(name(), arg->getValue());
			break;
		}
	}

	return ret;
}

std::pair<size_t, std::shared_ptr<LeafPattern>> Command::single_match(PatternList const& left) const
{
	std::pair<size_t, std::shared_ptr<LeafPattern>> ret {};

	for(size_t i = 0, size = left.size(); i < size; ++i)
	{
		auto arg = dynamic_cast<Argument const*>(left[i].get());
		if (arg) {
			if (name() == arg->getValue()) {
				ret.first = i;
				ret.second = std::make_shared<Command>(name(), value{true});
			}
			break;
		}
	}

	return ret;
}

std::pair<size_t, std::shared_ptr<LeafPattern>> Option::single_match(PatternList const& left) const
{
	std::pair<size_t, std::shared_ptr<LeafPattern>> ret {};

	for(size_t i = 0, size = left.size(); i < size; ++i)
	{
		auto leaf = std::dynamic_pointer_cast<LeafPattern>(left[i]);
		if (leaf && name() == leaf->name()) {
			ret.first = i;
			ret.second = leaf;
			break;
		}
	}

	return ret;
}

#pragma mark -
#pragma mark Parsing stuff

static std::vector<PatternList> transform(PatternList pattern);

void BranchPattern::fix_repeating_arguments()
{
	std::vector<PatternList> either = transform(children());
	for(auto const& group : either) {
		// use multiset to help identify duplicate entries
		std::unordered_multiset<std::shared_ptr<Pattern>, PatternHasher> group_set {group.begin(), group.end()};
		for(auto const& e : group_set) {
			if (group_set.count(e) == 1)
				continue;

			LeafPattern* leaf = dynamic_cast<LeafPattern*>(e.get());
			if (!leaf) continue;

			bool ensureList = false;
			bool ensureInt = false;

			if (dynamic_cast<Command*>(leaf)) {
				ensureInt = true;
			} else if (dynamic_cast<Argument*>(leaf)) {
				ensureList = true;
			} else if (Option* o = dynamic_cast<Option*>(leaf)) {
				if (o->argCount()) {
					ensureList = true;
				} else {
					ensureInt = true;
				}
			}

			if (ensureList) {
				std::vector<std::string> newValue;
				if (leaf->getValue().isString()) {
					newValue = split(leaf->getValue().asString());
				}
				if (!leaf->getValue().isStringList()) {
					leaf->setValue(value{newValue});
				}
			} else if (ensureInt) {
				leaf->setValue(value{0});
			}
		}
	}
}

static std::vector<PatternList> transform(PatternList pattern)
{
	std::vector<PatternList> result;

	std::vector<PatternList> groups;
	groups.emplace_back(std::move(pattern));

	while(!groups.empty()) {
		// pop off the first element
		auto children = std::move(groups[0]);
		groups.erase(groups.begin());

		// find the first branch node in the list
		auto child_iter = std::find_if(children.begin(), children.end(), [](std::shared_ptr<Pattern> const& p) {
			return dynamic_cast<BranchPattern const*>(p.get());
		});

		// no branch nodes left : expansion is complete for this grouping
		if (child_iter == children.end()) {
			result.emplace_back(std::move(children));
			continue;
		}

		// pop the child from the list
		auto child = std::move(*child_iter);
		children.erase(child_iter);

		// expand the branch in the appropriate way
		if (Either* either = dynamic_cast<Either*>(child.get())) {
			// "[e] + children" for each child 'e' in Either
			for(auto const& eitherChild : either->children()) {
				PatternList group = { eitherChild };
				group.insert(group.end(), children.begin(), children.end());

				groups.emplace_back(std::move(group));
			}
		} else if (OneOrMore* oneOrMore = dynamic_cast<OneOrMore*>(child.get())) {
			// child.children * 2 + children
			auto const& subchildren = oneOrMore->children();
			PatternList group = subchildren;
			group.insert(group.end(), subchildren.begin(), subchildren.end());
			group.insert(group.end(), children.begin(), children.end());

			groups.emplace_back(std::move(group));
		} else { // Required, Optional, OptionsShortcut
			BranchPattern* branch = dynamic_cast<BranchPattern*>(child.get());

			// child.children + children
			PatternList group = branch->children();
			group.insert(group.end(), children.begin(), children.end());

			groups.emplace_back(std::move(group));
		}
	}

	return result;
}

class Tokens {
public:
	Tokens(std::vector<std::string> tokens, bool isParsingArgv = true)
	: fTokens(std::move(tokens)),
	  fIsParsingArgv(isParsingArgv)
	{}

	explicit operator bool() const {
		return fIndex < fTokens.size();
	}

	static Tokens from_pattern(std::string const& source) {
		static const std::regex re_separators {
			"(?:\\s*)" // any spaces (non-matching subgroup)
			"("
			"[\\[\\]\\(\\)\\|]" // one character of brackets or parens or pipe character
			"|"
			"\\.\\.\\."  // elipsis
			")" };

		static const std::regex re_strings {
			"(?:\\s*)" // any spaces (non-matching subgroup)
			"("
			"\\S*<.*?>"  // strings, but make sure to keep "< >" strings together
			"|"
			"[^<>\\s]+"     // string without <>
			")" };

		// We do two stages of regex matching. The '[]()' and '...' are strong delimeters
		// and need to be split out anywhere they occur (even at the end of a token). We
		// first split on those, and then parse the stuff between them to find the string
		// tokens. This is a little harder than the python version, since they have regex.split
		// and we dont have anything like that.

		std::vector<std::string> tokens;
		std::for_each(std::sregex_iterator{ source.begin(), source.end(), re_separators },
			      std::sregex_iterator{},
			      [&](std::smatch const& match)
			      {
				      // handle anything before the separator (this is the "stuff" between the delimeters)
				      if (match.prefix().matched) {
					      std::for_each(std::sregex_iterator{match.prefix().first, match.prefix().second, re_strings},
							    std::sregex_iterator{},
							    [&](std::smatch const& m)
							    {
								    tokens.push_back(m[1].str());
							    });
				      }

				      // handle the delimter token itself
				      if (match[1].matched) {
					      tokens.push_back(match[1].str());
				      }
			      });

		return Tokens(tokens, false);
	}

	std::string const& current() const {
		if (*this)
			return fTokens[fIndex];

		static std::string const empty;
		return empty;
	}

	std::string the_rest() const {
		if (!*this)
			return {};
		return join(fTokens.begin()+static_cast<ssize_t>(fIndex),
			    fTokens.end(),
			    " ");
	}

	std::string pop() {
		return std::move(fTokens.at(fIndex++));
	}

	bool isParsingArgv() const { return fIsParsingArgv; }

	struct OptionError : std::runtime_error { using runtime_error::runtime_error; };

private:
	std::vector<std::string> fTokens;
	size_t fIndex = 0;
	bool fIsParsingArgv;
};

// Get all instances of 'T' from the pattern
template <typename T>
std::vector<T*> flat_filter(Pattern& pattern) {
	std::vector<Pattern*> flattened = pattern.flat([](Pattern const* p) -> bool {
		return dynamic_cast<T const*>(p) != nullptr;
	});

	// now, we're guaranteed to have T*'s, so just use static_cast
	std::vector<T*> ret;
	std::transform(flattened.begin(), flattened.end(), std::back_inserter(ret), [](Pattern* p) {
		return static_cast<T*>(p);
	});
	return ret;
}

static std::vector<std::string> parse_section(std::string const& name, std::string const& source) {
	// ECMAScript regex only has "?=" for a non-matching lookahead. In order to make sure we always have
	// a newline to anchor our matching, we have to avoid matching the final newline of each grouping.
	// Therefore, our regex is adjusted from the docopt Python one to use ?= to match the newlines before
	// the following lines, rather than after.
	std::regex const re_section_pattern {
		"(?:^|\\n)"  // anchored at a linebreak (or start of string)
		"("
		   "[^\\n]*" + name + "[^\\n]*(?=\\n?)" // a line that contains the name
		   "(?:\\n[ \\t].*?(?=\\n|$))*"         // followed by any number of lines that are indented
		")",
		std::regex::icase
	};

	std::vector<std::string> ret;
	std::for_each(std::sregex_iterator(source.begin(), source.end(), re_section_pattern),
		      std::sregex_iterator(),
		      [&](std::smatch const& match)
	{
		ret.push_back(trim(match[1].str()));
	});

	return ret;
}

static bool is_argument_spec(std::string const& token) {
	if (token.empty())
		return false;

	if (token[0]=='<' && token[token.size()-1]=='>')
		return true;

	if (std::all_of(token.begin(), token.end(), &::isupper))
		return true;

	return false;
}

template <typename I>
std::vector<std::string> longOptions(I iter, I end) {
	std::vector<std::string> ret;
	std::transform(iter, end,
		       std::back_inserter(ret),
		       [](typename I::reference opt) { return opt->longOption(); });
	return ret;
}

static PatternList parse_long(Tokens& tokens, std::vector<Option>& options)
{
	// long ::= '--' chars [ ( ' ' | '=' ) chars ] ;
	std::string longOpt, equal;
	value val;
	std::tie(longOpt, equal, val) = partition(tokens.pop(), "=");

	assert(starts_with(longOpt, "--"));

	if (equal.empty()) {
		val = value{};
	}

	// detect with options match this long option
	std::vector<Option const*> similar;
	for(auto const& option : options) {
		if (option.longOption()==longOpt)
			similar.push_back(&option);
	}

	// maybe allow similar options that match by prefix
	if (tokens.isParsingArgv() && similar.empty()) {
		for(auto const& option : options) {
			if (option.longOption().empty())
				continue;
			if (starts_with(option.longOption(), longOpt))
				similar.push_back(&option);
		}
	}

	PatternList ret;

	if (similar.size() > 1) { // might be simply specified ambiguously 2+ times?
		std::vector<std::string> prefixes = longOptions(similar.begin(), similar.end());
		std::string error = "'" + longOpt + "' is not a unique prefix: ";
		error.append(join(prefixes.begin(), prefixes.end(), ", "));
		throw Tokens::OptionError(std::move(error));
	} else if (similar.empty()) {
		int argcount = equal.empty() ? 0 : 1;
		options.emplace_back("", longOpt, argcount);

		auto o = std::make_shared<Option>(options.back());
		if (tokens.isParsingArgv()) {
			o->setValue(argcount ? value{val} : value{true});
		}
		ret.push_back(o);
	} else {
		auto o = std::make_shared<Option>(*similar[0]);
		if (o->argCount() == 0) {
			if (val) {
				std::string error = o->longOption() + " must not have an argument";
				throw Tokens::OptionError(std::move(error));
			}
		} else {
			if (!val) {
				auto const& token = tokens.current();
				if (token.empty() || token=="--") {
					std::string error = o->longOption() + " requires an argument";
					throw Tokens::OptionError(std::move(error));
				}
				val = tokens.pop();
			}
		}
		if (tokens.isParsingArgv()) {
			o->setValue(val ? std::move(val) : value{true});
		}
		ret.push_back(o);
	}

	return ret;
}

static PatternList parse_short(Tokens& tokens, std::vector<Option>& options)
{
	// shorts ::= '-' ( chars )* [ [ ' ' ] chars ] ;

	auto token = tokens.pop();

	assert(starts_with(token, "-"));
	assert(!starts_with(token, "--"));

	auto i = token.begin();
	++i; // skip the leading '-'

	PatternList ret;
	while (i != token.end()) {
		std::string shortOpt = { '-', *i };
		++i;

		std::vector<Option const*> similar;
		for(auto const& option : options) {
			if (option.shortOption()==shortOpt)
				similar.push_back(&option);
		}

		if (similar.size() > 1) {
			std::string error = shortOpt + " is specified ambiguously "
			+ std::to_string(similar.size()) + " times";
			throw Tokens::OptionError(std::move(error));
		} else if (similar.empty()) {
			options.emplace_back(shortOpt, "", 0);

			auto o = std::make_shared<Option>(options.back());
			if (tokens.isParsingArgv()) {
				o->setValue(value{true});
			}
			ret.push_back(o);
		} else {
			auto o = std::make_shared<Option>(*similar[0]);
			value val;
			if (o->argCount()) {
				if (i == token.end()) {
					// consume the next token
					auto const& ttoken = tokens.current();
					if (ttoken.empty() || ttoken=="--") {
						std::string error = shortOpt + " requires an argument";
						throw Tokens::OptionError(std::move(error));
					}
					val = tokens.pop();
				} else {
					// consume all the rest
					val = std::string{i, token.end()};
					i = token.end();
				}
			}

			if (tokens.isParsingArgv()) {
				o->setValue(val ? std::move(val) : value{true});
			}
			ret.push_back(o);
		}
	}

	return ret;
}

static PatternList parse_expr(Tokens& tokens, std::vector<Option>& options);

static PatternList parse_atom(Tokens& tokens, std::vector<Option>& options)
{
	// atom ::= '(' expr ')' | '[' expr ']' | 'options'
	//             | long | shorts | argument | command ;

	std::string const& token = tokens.current();

	PatternList ret;

	if (token == "[") {
		tokens.pop();

		auto expr = parse_expr(tokens, options);

		auto trailing = tokens.pop();
		if (trailing != "]") {
			throw DocoptLanguageError("Mismatched '['");
		}

		ret.emplace_back(std::make_shared<Optional>(std::move(expr)));
	} else if (token=="(") {
		tokens.pop();

		auto expr = parse_expr(tokens, options);

		auto trailing = tokens.pop();
		if (trailing != ")") {
			throw DocoptLanguageError("Mismatched '('");
		}

		ret.emplace_back(std::make_shared<Required>(std::move(expr)));
	} else if (token == "options") {
		tokens.pop();
		ret.emplace_back(std::make_shared<OptionsShortcut>());
	} else if (starts_with(token, "--") && token != "--") {
		ret = parse_long(tokens, options);
	} else if (starts_with(token, "-") && token != "-" && token != "--") {
		ret = parse_short(tokens, options);
	} else if (is_argument_spec(token)) {
		ret.emplace_back(std::make_shared<Argument>(tokens.pop()));
	} else {
		ret.emplace_back(std::make_shared<Command>(tokens.pop()));
	}

	return ret;
}

static PatternList parse_seq(Tokens& tokens, std::vector<Option>& options)
{
	// seq ::= ( atom [ '...' ] )* ;"""

	PatternList ret;

	while (tokens) {
		auto const& token = tokens.current();

		if (token=="]" || token==")" || token=="|")
			break;

		auto atom = parse_atom(tokens, options);
		if (tokens.current() == "...") {
			ret.emplace_back(std::make_shared<OneOrMore>(std::move(atom)));
			tokens.pop();
		} else {
			std::move(atom.begin(), atom.end(), std::back_inserter(ret));
		}
	}

	return ret;
}

static std::shared_ptr<Pattern> maybe_collapse_to_required(PatternList&& seq)
{
	if (seq.size()==1) {
		return std::move(seq[0]);
	}
	return std::make_shared<Required>(std::move(seq));
}

static std::shared_ptr<Pattern> maybe_collapse_to_either(PatternList&& seq)
{
	if (seq.size()==1) {
		return std::move(seq[0]);
	}
	return std::make_shared<Either>(std::move(seq));
}

PatternList parse_expr(Tokens& tokens, std::vector<Option>& options)
{
	// expr ::= seq ( '|' seq )* ;

	auto seq = parse_seq(tokens, options);

	if (tokens.current() != "|")
		return seq;

	PatternList ret;
	ret.emplace_back(maybe_collapse_to_required(std::move(seq)));

	while (tokens.current() == "|") {
		tokens.pop();
		seq = parse_seq(tokens, options);
		ret.emplace_back(maybe_collapse_to_required(std::move(seq)));
	}

	return { maybe_collapse_to_either(std::move(ret)) };
}

static Required parse_pattern(std::string const& source, std::vector<Option>& options)
{
	auto tokens = Tokens::from_pattern(source);
	auto result = parse_expr(tokens, options);

	if (tokens)
		throw DocoptLanguageError("Unexpected ending: '" + tokens.the_rest() + "'");

	assert(result.size() == 1  &&  "top level is always one big");
	return Required{ std::move(result) };
}


static std::string formal_usage(std::string const& section) {
	std::string ret = "(";

	auto i = section.find(':')+1;  // skip past "usage:"
	auto parts = split(section, i);
	for(size_t ii = 1; ii < parts.size(); ++ii) {
		if (parts[ii] == parts[0]) {
			ret += " ) | (";
		} else {
			ret.push_back(' ');
			ret += parts[ii];
		}
	}

	ret += " )";
	return ret;
}

static PatternList parse_argv(Tokens tokens, std::vector<Option>& options, bool options_first)
{
	// Parse command-line argument vector.
	//
	// If options_first:
	//    argv ::= [ long | shorts ]* [ argument ]* [ '--' [ argument ]* ] ;
	// else:
	//    argv ::= [ long | shorts | argument ]* [ '--' [ argument ]* ] ;

	PatternList ret;
	while (tokens) {
		auto const& token = tokens.current();

		if (token=="--") {
			// option list is done; convert all the rest to arguments
			while (tokens) {
				ret.emplace_back(std::make_shared<Argument>("", tokens.pop()));
			}
		} else if (starts_with(token, "--")) {
			auto&& parsed = parse_long(tokens, options);
			std::move(parsed.begin(), parsed.end(), std::back_inserter(ret));
		} else if (token[0]=='-' && token != "-") {
			auto&& parsed = parse_short(tokens, options);
			std::move(parsed.begin(), parsed.end(), std::back_inserter(ret));
		} else if (options_first) {
			// option list is done; convert all the rest to arguments
			while (tokens) {
				ret.emplace_back(std::make_shared<Argument>("", tokens.pop()));
			}
		} else {
			ret.emplace_back(std::make_shared<Argument>("", tokens.pop()));
		}
	}

	return ret;
}

static std::vector<Option> parse_defaults(std::string const& doc) {
	// This pattern is a bit more complex than the python docopt one due to lack of
	// re.split. Effectively, it grabs any line with leading whitespace and then a
	// hyphen; it stops grabbing when it hits another line that also looks like that.
	static std::regex const pattern {
		"(?:^|\\n)[ \\t]*"  // a new line with leading whitespace
		"(-(.|\\n)*?)"      // a hyphen, and then grab everything it can...
		"(?=\\n[ \\t]*-|$)" //  .. until it hits another new line with space and a hyphen
	};

	std::vector<Option> defaults;

	for(auto s : parse_section("options:", doc)) {
<<<<<<< HEAD
		s.erase(s.begin(), s.begin()+static_cast<ssize_t>(s.find(':'))+1); // get rid of "options:"
		
=======
		s.erase(s.begin(), s.begin()+s.find(':')+1); // get rid of "options:"

>>>>>>> 80f78e34
		std::for_each(std::sregex_iterator{ s.begin(), s.end(), pattern },
			      std::sregex_iterator{},
			      [&](std::smatch const& m)
		{
			std::string opt = m[1].str();

			if (starts_with(opt, "-")) {
				defaults.emplace_back(Option::parse(opt));
			}
		});
	}

	return defaults;
}

static bool isOptionSet(PatternList const& options, std::string const& opt1, std::string const& opt2 = "") {
	return std::any_of(options.begin(), options.end(), [&](std::shared_ptr<Pattern const> const& opt) -> bool {
		auto const& name = opt->name();
		if (name==opt1 || (!opt2.empty() && name==opt2)) {
			return opt->hasValue();
		}
		return false;
	});
}

static void extras(bool help, bool version, PatternList const& options) {
	if (help && isOptionSet(options, "-h", "--help")) {
		throw DocoptExitHelp();
	}

	if (version && isOptionSet(options, "--version")) {
		throw DocoptExitVersion();
	}
}

// Parse the doc string and generate the Pattern tree
static std::pair<Required, std::vector<Option>> create_pattern_tree(std::string const& doc)
{
	auto usage_sections = parse_section("usage:", doc);
	if (usage_sections.empty()) {
		throw DocoptLanguageError("'usage:' (case-insensitive) not found.");
	}
	if (usage_sections.size() > 1) {
		throw DocoptLanguageError("More than one 'usage:' (case-insensitive).");
	}

	std::vector<Option> options = parse_defaults(doc);
	Required pattern = parse_pattern(formal_usage(usage_sections[0]), options);

	std::vector<Option const*> pattern_options = flat_filter<Option const>(pattern);

	using UniqueOptions = std::unordered_set<Option const*, PatternHasher, PatternPointerEquality>;
	UniqueOptions const uniq_pattern_options { pattern_options.begin(), pattern_options.end() };

	// Fix up any "[options]" shortcuts with the actual option tree
	for(auto& options_shortcut : flat_filter<OptionsShortcut>(pattern)) {
		std::vector<Option> doc_options = parse_defaults(doc);

		// set(doc_options) - set(pattern_options)
		UniqueOptions uniq_doc_options;
		for(auto const& opt : doc_options) {
			if (uniq_pattern_options.count(&opt))
				continue;
			uniq_doc_options.insert(&opt);
		}

		// turn into shared_ptr's and set as children
		PatternList children;
		std::transform(uniq_doc_options.begin(), uniq_doc_options.end(),
			       std::back_inserter(children), [](Option const* opt) {
				       return std::make_shared<Option>(*opt);
			       });
		options_shortcut->setChildren(std::move(children));
	}

	return { std::move(pattern), std::move(options) };
}

std::map<std::string, value>
docopt::docopt_parse(std::string const& doc,
		     std::vector<std::string> const& argv,
		     bool help,
		     bool version,
		     bool options_first)
{
	Required pattern;
	std::vector<Option> options;
	try {
		std::tie(pattern, options) = create_pattern_tree(doc);
	} catch (Tokens::OptionError const& error) {
		throw DocoptLanguageError(error.what());
	}

	PatternList argv_patterns;
	try {
		argv_patterns = parse_argv(Tokens(argv), options, options_first);
	} catch (Tokens::OptionError const& error) {
		throw DocoptArgumentError(error.what());
	}

	extras(help, version, argv_patterns);

	std::vector<std::shared_ptr<LeafPattern>> collected;
	bool matched = pattern.fix().match(argv_patterns, collected);
	if (matched && argv_patterns.empty()) {
		std::map<std::string, value> ret;

		// (a.name, a.value) for a in (pattern.flat() + collected)
		for (auto* p : pattern.leaves()) {
			ret[p->name()] = p->getValue();
		}

		for (auto const& p : collected) {
			ret[p->name()] = p->getValue();
		}

		return ret;
	}

	if (matched) {
		std::string leftover = join(argv.begin(), argv.end(), ", ");
		throw DocoptArgumentError("Unexpected argument: " + leftover);
	}

	throw DocoptArgumentError("Arguments did not match expected patterns"); // BLEH. Bad error.
}

std::map<std::string, value>
docopt::docopt(std::string const& doc,
	       std::vector<std::string> const& argv,
	       bool help,
	       std::string const& version,
	       bool options_first) noexcept
{
	try {
		return docopt_parse(doc, argv, help, !version.empty(), options_first);
	} catch (DocoptExitHelp const&) {
		std::cout << doc << std::endl;
		std::exit(0);
	} catch (DocoptExitVersion const&) {
		std::cout << version << std::endl;
		std::exit(0);
	} catch (DocoptLanguageError const& error) {
		std::cerr << "Docopt usage string could not be parsed" << std::endl;
		std::cerr << error.what() << std::endl;
		std::exit(-1);
	} catch (DocoptArgumentError const& error) {
		std::cerr << error.what();
		std::cout << std::endl;
		std::cout << doc << std::endl;
		std::exit(-1);
	} /* Any other exception is unexpected: let std::terminate grab it */
}<|MERGE_RESOLUTION|>--- conflicted
+++ resolved
@@ -118,15 +118,10 @@
 	if (!match.second) {
 		return false;
 	}
-<<<<<<< HEAD
 	
+
 	left.erase(left.begin()+static_cast<ssize_t>(match.first));
-	
-=======
-
-	left.erase(left.begin()+match.first);
-
->>>>>>> 80f78e34
+
 	auto same_name = std::find_if(collected.begin(), collected.end(), [&](std::shared_ptr<LeafPattern> const& p) {
 		return p->name()==name();
 	});
@@ -926,13 +921,8 @@
 	std::vector<Option> defaults;
 
 	for(auto s : parse_section("options:", doc)) {
-<<<<<<< HEAD
 		s.erase(s.begin(), s.begin()+static_cast<ssize_t>(s.find(':'))+1); // get rid of "options:"
-		
-=======
-		s.erase(s.begin(), s.begin()+s.find(':')+1); // get rid of "options:"
-
->>>>>>> 80f78e34
+
 		std::for_each(std::sregex_iterator{ s.begin(), s.end(), pattern },
 			      std::sregex_iterator{},
 			      [&](std::smatch const& m)
