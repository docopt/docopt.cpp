//
//  docopt.h
//  docopt
//
//  Created by Jared Grubb on 2013-11-03.
//  Copyright (c) 2013 Jared Grubb. All rights reserved.
//

#ifndef docopt__docopt_h_
#define docopt__docopt_h_

<<<<<<< HEAD
=======
#include "docopt_value.h"

#include <map>
#include <vector>
#include <string>
#include <stdexcept>

>>>>>>> 6f5de769
#ifdef DOCOPT_HEADER_ONLY
    #define DOCOPT_INLINE inline
    #define DOCOPT_API
#else 
    #define DOCOPT_INLINE

    // With Microsoft Visual Studio, export certain symbols so they 
    // are available to users of docopt.dll (shared library). The DOCOPT_DLL
    // macro should be defined if building a DLL (with Visual Studio),
    // and by clients using the DLL. The CMakeLists.txt and the
    // docopt-config.cmake it generates handle this.
    #ifdef DOCOPT_DLL
        // Whoever is *building* the DLL should define DOCOPT_EXPORTS.
        // The CMakeLists.txt that comes with docopt does this.
        // Clients of docopt.dll should NOT define DOCOPT_EXPORTS.
        #ifdef DOCOPT_EXPORTS
            #define DOCOPT_API __declspec(dllexport)
        #else
            #define DOCOPT_API __declspec(dllimport)
        #endif
    #else
        #define DOCOPT_API
    #endif
#endif

#include "docopt_value.h"

#include <map>
#include <vector>
#include <string>

namespace docopt {
	
	// Usage string could not be parsed (ie, the developer did something wrong)
	struct DocoptLanguageError : std::runtime_error { using runtime_error::runtime_error; };
	
	// Arguments passed by user were incorrect (ie, developer was good, user is wrong)
	struct DocoptArgumentError : std::runtime_error { using runtime_error::runtime_error; };
	
	// Arguments contained '--help' and parsing was aborted early
	struct DocoptExitHelp : std::runtime_error { DocoptExitHelp() : std::runtime_error("Docopt --help argument encountered"){} };

	// Arguments contained '--version' and parsing was aborted early
	struct DocoptExitVersion : std::runtime_error { DocoptExitVersion() : std::runtime_error("Docopt --version argument encountered") {} };

	/// A map of options set by the user
	using Options = std::map<std::string, value>;
	
	/// Parse user options from the given option string.
	///
	/// @param doc   The usage string
	/// @param argv  The user-supplied arguments
	/// @param help  Whether to end early if '-h' or '--help' is in the argv
	/// @param version Whether to end early if '--version' is in the argv
	/// @param options_first  Whether options must precede all args (true), or if args and options
	///                can be arbitrarily mixed.
	///
	/// @throws DocoptLanguageError if the doc usage string had errors itself
	/// @throws DocoptExitHelp if 'help' is true and the user has passed the '--help' argument
	/// @throws DocoptExitVersion if 'version' is true and the user has passed the '--version' argument
	/// @throws DocoptArgumentError if the user's argv did not match the usage patterns
	Options DOCOPT_API docopt_parse(std::string const& doc,
					    std::vector<std::string> const& argv,
					    bool help = true,
					    bool version = true,
					    bool options_first = false);
	
	/// Parse user options from the given string, and exit appropriately
	///
	/// Calls 'docopt_parse' and will terminate the program if any of the exceptions above occur:
	///  * DocoptLanguageError - print error and terminate (with exit code -1)
	///  * DocoptExitHelp - print usage string and terminate (with exit code 0)
	///  * DocoptExitVersion - print version and terminate (with exit code 0)
	///  * DocoptArgumentError - print error and usage string and terminate (with exit code -1)
	Options DOCOPT_API docopt(std::string const& doc,
					    std::vector<std::string> const& argv,
					    bool help = true,
					    std::string const& version = {},
					    bool options_first = false) noexcept;
}

#ifdef DOCOPT_HEADER_ONLY
    #include "docopt.cpp"
#endif

#endif /* defined(docopt__docopt_h_) */<|MERGE_RESOLUTION|>--- conflicted
+++ resolved
@@ -9,16 +9,6 @@
 #ifndef docopt__docopt_h_
 #define docopt__docopt_h_
 
-<<<<<<< HEAD
-=======
-#include "docopt_value.h"
-
-#include <map>
-#include <vector>
-#include <string>
-#include <stdexcept>
-
->>>>>>> 6f5de769
 #ifdef DOCOPT_HEADER_ONLY
     #define DOCOPT_INLINE inline
     #define DOCOPT_API
@@ -49,6 +39,7 @@
 #include <map>
 #include <vector>
 #include <string>
+#include <stdexcept>
 
 namespace docopt {
 	
